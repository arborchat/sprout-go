--- conflicted
+++ resolved
@@ -6,11 +6,7 @@
 	"net"
 	"strings"
 
-<<<<<<< HEAD
-	"git.sr.ht/~whereswaldon/forest-go"
-=======
 	forest "git.sr.ht/~whereswaldon/forest-go"
->>>>>>> 1b38b212
 	"git.sr.ht/~whereswaldon/forest-go/fields"
 )
 
@@ -75,7 +71,6 @@
 	return s.writeMessage("failed to send query: %v", "query %d %d\n%s", len(nodeIds), builder.String())
 }
 
-<<<<<<< HEAD
 type AncestryRequest struct {
 	*fields.QualifiedHash
 	Levels int
@@ -147,8 +142,9 @@
 
 func (s *SproutConn) SendOkPart(targetMessageID MessageID, index int) (MessageID, error) {
 	return s.writeMessageWithID(targetMessageID, "failed to send ok: %v", "ok_part %d[%d] %d", index)
-=======
-func (s *SproutConn) Announce(nodes []forest.Node) (messageID MessageID, err error) {
+}
+
+func (s *SproutConn) SendAnnounce(nodes []forest.Node) (messageID MessageID, err error) {
 	builder := &strings.Builder{}
 	for _, node := range nodes {
 		id := node.ID()
@@ -161,5 +157,4 @@
 	}
 
 	return s.writeMessage("failed to make announcement: %v", "announce %d %d\n%s", len(nodes), builder.String())
->>>>>>> 1b38b212
 }